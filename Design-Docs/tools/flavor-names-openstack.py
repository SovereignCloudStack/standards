#!/usr/bin/env python3
# vim: set ts=4 sw=4 et:

"""Flavor naming checker
https://github.com/SovereignCloudStack/Docs/Design-Docs/tools

Uses the flavor-name-check.py tool
Assumes a connection to an OpenStack tenant,
retrieves the list of flavors from there and validates them.
Something similar could be achieved by:
flavor-name-check.py -c $(openstack flavor list -f value -c Name)
In addition we check consistency by looking at the information
provided by openstack, such as the number of vCPUs and memory.

(c) Kurt Garloff <garloff@osb-alliance.com>, 12/2022
SPDX-License-Identifier: CC-BY-SA 4.0
"""

import os
import sys
import getopt
import importlib
import yaml
import openstack
fnmck = importlib.import_module("flavor-name-check")

<<<<<<< HEAD

def usage(rcode=1):
=======
def usage(rcode = 1):
>>>>>>> fe0ae0c2
    "help output"
    print("Usage: flavor-names-openstack.py [--os-cloud OS_CLOUD] [-C mand.yaml] [-v] [-q]", file=sys.stderr)
    print(" This tool retrieves the list of flavors from the OpenStack cloud OS_CLOUD", file=sys.stderr)
    print(" and checks for the presence of the mandatory SCS flavors (read from mand.yaml)", file=sys.stderr)
    print(" and reports inconsistencies, errors etc. It returns 0 on success.", file=sys.stderr)
    sys.exit(rcode)
<<<<<<< HEAD


def main(argv):
    "Entry point -- main loop going over flavors"
=======

def main(argv):
>>>>>>> fe0ae0c2
    cloud = None
    verbose = False
    quiet = False
    scsMandFile = fnmck.mandFlavorFile

    try:
        cloud = os.environ["OS_CLOUD"]
    except KeyError:
        pass
    try:
<<<<<<< HEAD
        opts, args = getopt.gnu_getopt(argv, "c:C:vhq",
                                       ("os-cloud=", "mand=", "verbose", "help", "quiet"))
    except getopt.GetoptError as exc:
        print(f"{exc}", file=sys.stderr)
=======
        opts, args = getopt.gnu_getopt(argv, "c:C:vhq", \
            ("os-cloud=", "mand=", "verbose", "help", "quiet"))
    except getopt.GetoptError as exc:
        print("%s" % exc, file=sys.stderr)
>>>>>>> fe0ae0c2
        usage(1)
    for opt in opts:
        if opt[0] == "-h" or opt[0] == "--help":
            usage(0)
        elif opt[0] == "-c" or opt[0] == "--os-cloud":
            cloud = opt[1]
        elif opt[0] == "-C" or opt[0] == "--mand":
            scsMandFile = opt[1]
        elif opt[0] == "-v" or opt[0] == "--verbose":
            verbose = True
        elif opt[0] == "-q" or opt[0] == "--quiet":
            quiet = True
        else:
            usage(2)
    if len(args) > 0:
        print(f"Extra arguments {str(args)}", file=sys.stderr)
        usage(1)

    scsMandatory = fnmck.readmandflavors(scsMandFile)

    if not cloud:
        print("ERROR: You need to have OS_CLOUD set or pass --os-cloud=CLOUD.", file=sys.stderr)
    conn = openstack.connect(cloud=cloud, timeout=32)
    flavors = conn.compute.flavors()

    # Lists of flavors: mandatory, good-SCS, bad-SCS, non-SCS, with-warnings
    MSCSFlv = []
    SCSFlv = []
    wrongFlv = []
    nonSCSFlv = []
    warnFlv = []
    errors = 0
    for flv in flavors:
        # Skip non-SCS flavors
        if flv.name and flv.name[:4] != "SCS-":  # and flv.name[:4] != "SCSx"
            nonSCSFlv.append(flv.name)
            continue
        try:
            ret = fnmck.parsename(flv.name)
            assert ret
            # We have a successfully parsed SCS- name now
            # See if the OpenStack provided data fulfills what we
            # expect from the flavor based on its name
            err = 0
            warn = 0
            # Split list for readability
            cpuram = ret[0]
            disk = ret[1]
            # next qwould be hype, hwvirt, cpubrand, gpu, ib
            # see flavor-name-check.py: parsename()
            # vCPUS
            if flv.vcpus < cpuram.cpus:
                print(f"ERROR: Flavor {flv.name} has only {flv.vcpus} vCPUs, "
                      f"should have >= {cpuram.cpus}", file=sys.stderr)
                err += 1
            elif flv.vcpus > cpuram.cpus:
                print(f"WARNING: Flavor {flv.name} has {flv.vcpus} vCPUs, "
                      f"only needs {cpuram.cpus}", file=sys.stderr)
                warn += 1
            # RAM
            flvram = int((flv.ram + 51) / 102.4) / 10
            # Warn for strange sizes (want integer numbers, half allowed for < 10GiB)
            if flvram >= 10 and flvram != int(flvram) or flvram * 2 != int(flvram * 2):
<<<<<<< HEAD
                print(f"WARNING: Flavor {flv.name} uses discouraged uneven size "
                      f"of memory {flvram:%.1f} GiB", file=sys.stderr)
            if flvram < cpuram.ram:
                print(f"ERROR: Flavor {flv.name} has only {flvram:.1f} GiB RAM, "
                      f"should have >= {cpuram.ram:.1f} GiB", file=sys.stderr)
                err += 1
            elif flvram > cpuram.ram:
                print(f"WARNING: Flavor {flv.name} has {flvram:.1f} GiB RAM, "
                      f"only needs {cpuram.ram:.1f} GiB", file=sys.stderr)
=======
                print(f"WARNING: Flavor {flv.name} uses discouraged uneven size of memory {flvram:.1f} GiB", file=sys.stderr)
            if flvram < cpuram.ram:
                print(f"ERROR: Flavor {flv.name} has only {flvram:.1f} GiB RAM, should have >= {cpuram.ram:.1f} GiB", file=sys.stderr)
                err += 1
            elif flvram > cpuram.ram:
                print(f"WARNING: Flavor {flv.name} has {flvram:.1f} GiB RAM, only needs {cpuram.ram:.1f} GiB", file=sys.stderr)
>>>>>>> fe0ae0c2
                warn += 1
            # DISK
            accdisk = (0, 5, 10, 20, 50, 100, 200, 500, 1000, 2000, 5000, 10000, 20000, 50000, 100000)
            # Disk could have been omitted
            if not disk.parsed:
                disk.disksize = 0
            # We have a recommendation for disk size steps
            if disk.disksize not in accdisk:
<<<<<<< HEAD
                print(f"WARNING: Flavor {flv.name} advertizes disk size {disk.disksize}, "
                      f"should have (5, 10, 20, 50, 100, 200, ...)", file=sys.stderr)
=======
                print(f"WARNING: Flavor {flv.name} advertizes disk size {disk.disksize}, should have (5, 10, 20, 50, 100, 200, ...)", file=sys.stderr)
>>>>>>> fe0ae0c2
                warn += 1
            if flv.disk < disk.disksize:
                print(f"ERROR: Flavor {flv.name} has only {flv.disk} GB root disk, "
                      f"should have >= {disk.disksize} GB", file=sys.stderr)
                err += 1
            elif flv.disk > disk.disksize:
<<<<<<< HEAD
                print(f"WARNING: Flavor {flv.name} has {flv.disk} GB root disk, "
                      f"only needs {disk.disksize} GB", file=sys.stderr)
=======
                print(f"WARNING: Flavor {flv.name} has {flv.disk} GB root disk, only needs {disk.disksize} GB", file=sys.stderr)
>>>>>>> fe0ae0c2
                warn += 1
            # Ev'thing checked, react to errors by putting the bad flavors in the bad bucket
            if err:
                wrongFlv.append(flv.name)
                errors += 1
            else:
                if flv.name in scsMandatory:
                    scsMandatory.remove(flv.name)
                    MSCSFlv.append(flv.name)
                else:
                    SCSFlv.append(flv.name)
                if warn:
                    warnFlv.append(flv.name)
        # Parser error
        except NameError as exc:
            errors += 1
            wrongFlv.append(flv.name)
            print(f"Wrong flavor \"{flv.name}\": {exc}", file=sys.stderr)
    # This makes the output more readable
    MSCSFlv.sort()
    SCSFlv.sort()
    nonSCSFlv.sort()
    wrongFlv.sort()
    warnFlv.sort()
    # We have counted errors on the fly, add missing flavors to the final result
    if scsMandatory:
        errors += len(scsMandatory)
    # Produce dicts for YAML reporting
    flvSCSList = {
        "MandatoryFlavorsPresent": MSCSFlv,
        "MandatoryFlavorsMissing": scsMandatory,
        "OptionalFlavorsValid": SCSFlv,
        "OptionalFlavorsWrong": wrongFlv,
        "FlavorsWithWarnings": warnFlv,
    }
    flvOthList = {
        "OtherFlavors": nonSCSFlv
    }
    flvSCSRep = {
        "TotalAmount": len(MSCSFlv) + len(SCSFlv) + len(wrongFlv),
        "MandatoryFlavorsPresent": len(MSCSFlv),
        "MandatoryFlavorsMissing": len(scsMandatory),
        "OptionalFlavorsValid": len(SCSFlv),
        "OptionalFlavorsWrong": len(wrongFlv),
        "FlavorsWithWarnings": len(warnFlv)
    }
    flvOthRep = {
        "TotalAmount": len(nonSCSFlv)
    }
    totSummary = {
        "Errors": errors,
        "Warnings": len(warnFlv)
    }
    Report = {cloud: {"TotalSummary": totSummary}}
    if not quiet:
        Report[cloud]["SCSFlavorSummary"] = flvSCSRep
        Report[cloud]["OtherFlavorSummary"] = flvOthRep
    if verbose:
        Report[cloud]["SCSFlavorReport"] = flvSCSList
        Report[cloud]["OtherFlavorReport"] = flvOthList
    print(f"{yaml.dump(Report, default_flow_style=False)}")
    return errors


if __name__ == "__main__":
    sys.exit(main(sys.argv[1:]))<|MERGE_RESOLUTION|>--- conflicted
+++ resolved
@@ -24,27 +24,18 @@
 import openstack
 fnmck = importlib.import_module("flavor-name-check")
 
-<<<<<<< HEAD
 
 def usage(rcode=1):
-=======
-def usage(rcode = 1):
->>>>>>> fe0ae0c2
     "help output"
     print("Usage: flavor-names-openstack.py [--os-cloud OS_CLOUD] [-C mand.yaml] [-v] [-q]", file=sys.stderr)
     print(" This tool retrieves the list of flavors from the OpenStack cloud OS_CLOUD", file=sys.stderr)
     print(" and checks for the presence of the mandatory SCS flavors (read from mand.yaml)", file=sys.stderr)
     print(" and reports inconsistencies, errors etc. It returns 0 on success.", file=sys.stderr)
     sys.exit(rcode)
-<<<<<<< HEAD
 
 
 def main(argv):
     "Entry point -- main loop going over flavors"
-=======
-
-def main(argv):
->>>>>>> fe0ae0c2
     cloud = None
     verbose = False
     quiet = False
@@ -55,17 +46,10 @@
     except KeyError:
         pass
     try:
-<<<<<<< HEAD
         opts, args = getopt.gnu_getopt(argv, "c:C:vhq",
                                        ("os-cloud=", "mand=", "verbose", "help", "quiet"))
     except getopt.GetoptError as exc:
         print(f"{exc}", file=sys.stderr)
-=======
-        opts, args = getopt.gnu_getopt(argv, "c:C:vhq", \
-            ("os-cloud=", "mand=", "verbose", "help", "quiet"))
-    except getopt.GetoptError as exc:
-        print("%s" % exc, file=sys.stderr)
->>>>>>> fe0ae0c2
         usage(1)
     for opt in opts:
         if opt[0] == "-h" or opt[0] == "--help":
@@ -129,7 +113,6 @@
             flvram = int((flv.ram + 51) / 102.4) / 10
             # Warn for strange sizes (want integer numbers, half allowed for < 10GiB)
             if flvram >= 10 and flvram != int(flvram) or flvram * 2 != int(flvram * 2):
-<<<<<<< HEAD
                 print(f"WARNING: Flavor {flv.name} uses discouraged uneven size "
                       f"of memory {flvram:%.1f} GiB", file=sys.stderr)
             if flvram < cpuram.ram:
@@ -139,14 +122,6 @@
             elif flvram > cpuram.ram:
                 print(f"WARNING: Flavor {flv.name} has {flvram:.1f} GiB RAM, "
                       f"only needs {cpuram.ram:.1f} GiB", file=sys.stderr)
-=======
-                print(f"WARNING: Flavor {flv.name} uses discouraged uneven size of memory {flvram:.1f} GiB", file=sys.stderr)
-            if flvram < cpuram.ram:
-                print(f"ERROR: Flavor {flv.name} has only {flvram:.1f} GiB RAM, should have >= {cpuram.ram:.1f} GiB", file=sys.stderr)
-                err += 1
-            elif flvram > cpuram.ram:
-                print(f"WARNING: Flavor {flv.name} has {flvram:.1f} GiB RAM, only needs {cpuram.ram:.1f} GiB", file=sys.stderr)
->>>>>>> fe0ae0c2
                 warn += 1
             # DISK
             accdisk = (0, 5, 10, 20, 50, 100, 200, 500, 1000, 2000, 5000, 10000, 20000, 50000, 100000)
@@ -155,24 +130,16 @@
                 disk.disksize = 0
             # We have a recommendation for disk size steps
             if disk.disksize not in accdisk:
-<<<<<<< HEAD
                 print(f"WARNING: Flavor {flv.name} advertizes disk size {disk.disksize}, "
                       f"should have (5, 10, 20, 50, 100, 200, ...)", file=sys.stderr)
-=======
-                print(f"WARNING: Flavor {flv.name} advertizes disk size {disk.disksize}, should have (5, 10, 20, 50, 100, 200, ...)", file=sys.stderr)
->>>>>>> fe0ae0c2
                 warn += 1
             if flv.disk < disk.disksize:
                 print(f"ERROR: Flavor {flv.name} has only {flv.disk} GB root disk, "
                       f"should have >= {disk.disksize} GB", file=sys.stderr)
                 err += 1
             elif flv.disk > disk.disksize:
-<<<<<<< HEAD
                 print(f"WARNING: Flavor {flv.name} has {flv.disk} GB root disk, "
                       f"only needs {disk.disksize} GB", file=sys.stderr)
-=======
-                print(f"WARNING: Flavor {flv.name} has {flv.disk} GB root disk, only needs {disk.disksize} GB", file=sys.stderr)
->>>>>>> fe0ae0c2
                 warn += 1
             # Ev'thing checked, react to errors by putting the bad flavors in the bad bucket
             if err:
