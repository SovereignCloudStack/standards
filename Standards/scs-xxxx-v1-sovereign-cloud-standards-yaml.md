--- conflicted
+++ resolved
@@ -92,11 +92,7 @@
 
 | Key 	| Type 	| Description 	| Example   |
 |-----	|------	|-------------	|---------- |
-<<<<<<< HEAD
-| `{layer}.stabilized_at` | Date | ISO formatted date indicating the date after which the set of standards of this version was considered stable | _2022-11-09_ |
-=======
 | `{layer}.stabilized_at` | Date | ISO formatted date indicating the date after which the set of standards of this version was considered stable. Mandatory for standards that have ever been in effect. | _2022-11-09_ |
->>>>>>> b2862156
 | `{layer}.obsoleted_at` | Date | ISO formatted date indicating the date on which this version of the standard can no longer be used for certification | _2023-04-09_ |
 
 Note that at any point in time, all versions that are older (`stabilized_at` is at or before this point)
@@ -114,11 +110,7 @@
 | `{layer}.standards.url` | String |  Valid URL to the latest raw version of the particular standard  | _https://raw.githubusercontent.com/SovereignCloudStack/Docs/main/Standards/SCS-0003-v1-flavor-naming.md_ |
 | `{layer}.standards.condition` | String | State of the particular standard, currently either `mandatory` or `optional`, default is `mandatory` | _mandatory_ |
 | `{layer}.standards.check_tools` | Array | List of `url`, `args` maps that list all tools that must pass | |
-<<<<<<< HEAD
-| `{layer}.standards.check_tools.executable` | String | Valid local filename (relative to the path of scs-compliance-check.py) or URL to the latest check tool that verifies compliance with the particular standard | _https://raw.githubusercontent.com/SovereignCloudStack/standards/main/Design-Docs/tools/flavor-names-openstack.py_ |
-=======
 | `{layer}.standards.check_tools.executable` | String | Valid local filename (relative to the path of scs-compliance-check.py) or URL to the latest check tool that verifies compliance with the particular standard. (URL is not yet supported due to security considertations.) | _image-md-check.py_ |
->>>>>>> b2862156
 | `{layer}.standards.check_tools.args` | String | *Optional* list of arguments to be passed to the `check_tool`. Preferably none needed. | `-v` |
 | `{layer}.standards.check_tools.condition` | String | *Optionally* overrides the per-standard condition (`mandatory` or `optional`) | _optional_ |
 
@@ -132,23 +124,6 @@
   url: https://raw.githubusercontent.com/SovereignCloudStack/Docs/main/Certification/scs-compatible.yaml
 iaas:
   - version: v5  # This version is in a draft state and work in progress
-<<<<<<< HEAD
-    stabilized_at: 2022-11-09
-    obsoleted_at: 2023-04-09
-    standards:
-      - name: Flavor naming
-        url: https://raw.githubusercontent.com/SovereignCloudStack/Docs/main/Standards/SCS-0003-v1-flavor-naming.md
-        check_tools: 
-          - url: flavor-name-check.py
-        condition: mandatory
-      - name: Image metadata
-        url: https://raw.githubusercontent.com/SovereignCloudStack/Docs/main/Standards/SCS-0004-v1-image-metadata.md
-        check_tools:
-          - url: image-md-check.py
-            args: -v
-          - url: image-md-check2.py
-        condition: optional
-=======
     stabilized_at: 9999-12-31  # No valid date set yet
     standards:
       - name: Flavor naming
@@ -164,17 +139,12 @@
             args: -v
           - executable: image-md-check2.py
             condition: optional
->>>>>>> b2862156
   - version: v4  # This is the upcoming standard with a given target date. No further changes should be done to this set of standards
     stabilized_at: 2022-04-01
     standards:
       - name: ....
 
-<<<<<<< HEAD
-  - version: v3  # This is the stable set of standards that us currently active
-=======
   - version: v3  # This is the stable set of standards that is currently active
->>>>>>> b2862156
     stabilized_at: 2021-10-01
     obsoleted_at: 2022-11-08
     standards:
