# Release Notes for SCS Release 1
(Release Date: 2021-09-29)

## Scope

Main goals for Release 1 (R1) was the strengthening of our CI test coverage and integration,
the operational tooling (metrics collection, dashboards, logging), latest versions of
upstream software (OpenStack Wallaby, Kubernetes-1.21.4), support for Bare Metal
service, progress on user federation for clouds, and progress on the integration of
the container layer with k8s Cluster API (now in version 0.4.x).


## CI framework

### Zuul-CI

For our internal development workflows we are planning to switch from GitHub Actions to Zuul-CI (mostly). The infrastructure itself is already available, yet most of the repositories in the SovereignCloudStack organisation have not switched over. Reasons for switching include cross-dependencies, scalability and costs. Reasons for using Zuul-CI include the close connection to the OpenStack project and the enormous flexibility in comparison to other similar tools. On top of that you have also gating instead of only CI. A quick example for a Zuul-CI operated repository can be found here: https://github.com/SovereignCloudStack/zuul-sandbox.

## Metrics collection and dashboards

### Prometheus exporters and Grafana dashboards

We provide generic configuration examples and blueprints for prometheus rules and grafana dashboards. The examples need to be understood and adapted to the particular needs of your environment. You can find the examples at <https://github.com/osism/kolla-operations>. 

With R2 we plan to implement a basic set of these alerts and dashboards in the testbed deployment in order to make them even easier consumable for new users. Feel free to give feedback on the examples and contribute your own generic examples. 

We're working on bringing a basic set of prometheus exporters to the OpenStack-kolla upstream community. 

As part of our effort to add more monitoring tooling, we're integrating further prometheus exporters such as [libvirt](https://review.opendev.org/c/openstack/kolla-ansible/+/643568) and [ovn](https://review.opendev.org/c/openstack/kolla/+/762986). Integration is targeted for R2.

More detailed information on monitoring topics will be continously provided in the [corresponding design document](https://github.com/SovereignCloudStack/Docs/blob/main/Design-Docs/monitoring.md).

### openstack-health-monitor

### ...

## Logging

### Central logging

OSISM now enables kolla-ansible centralized logging by default. The default rules need to be further refined to suit your needs. We plan to implement a more generic set of rules for R2.

## Federation

### OIDC support via keycloak

Logging in to Horizon by authenticating with OIDC via Keycloak is now possible.
For details see the [testbed documentation](
https://github.com/osism/testbed/blob/8430afdd36307acc1bf5ebd930ecbd3dd4b1dd22/docs/source/usage.rst#authentication-with-openid-connect).

### non-TLS restrictions (testbed)

Only TLS secured deployments get full support.
Without TLS, certain browsers won't be able to log in.
For deatils see the [testbed documentation](
https://github.com/osism/testbed/blob/8430afdd36307acc1bf5ebd930ecbd3dd4b1dd22/docs/source/usage.rst#ssl-tls-connection-to-keycloak-openid-connect-provider)

### Known Issue with OIDC Logout

After clicking `Sign Out` on the Horizon dashboard doesn't perform
a proper OIDC logout. This is documented in [osism testbed](
https://github.com/osism/testbed/blob/8430afdd36307acc1bf5ebd930ecbd3dd4b1dd22/docs/source/usage.rst#openstack-web-dashboard-horizon-logout),
with some Keycloak settings that can be relevant for alleviating the issue,
but in Release 1 there is no solution for this yet.

## Bare Metal Service


## Container Layer 

### Overview and Goals for R1

The container layer on SCS is implemented as a Self-Service,
leveraging the [Kubernetes cluster API](https://cluster-api.sigs.k8s.io/)
technology. This was provided as a technical preview from the
[SCS k8s-cluster-api-provider](https://github.com/SovereignCloudStack/k8s-cluster-api-provider)
repository.

The focus for R1 was to make it ready for production, so DevOps teams can
use this to create and manage their k8s clusters in self-service for
development, testing, deployment and production.

To achieve this a lot of work has been invested, updating the
cluster API to 0.4 along the way, fixing snapshot classes, enabling
optional metrics and ingress services, using application credentials
and much improved management scripts. The sonobuoy test automation has
been included and successfully used to validate the created clusters.
Real-world testing has happened though the Gaia-X Hackathon #1, where
clusters were provided on the fly for the various work streams.

The detailed list of changes for R1 is covered in the
[k8s capi provider Release Notes](https://github.com/SovereignCloudStack/k8s-cluster-api-provider/blob/master/Release-Notes-R1.md).

<<<<<<< HEAD
### Known Issues

* [OIDC Logout doesn't work properly](#Known-Issue-with-OIDC-Logout).

### Known restrictions

* OIDC Login is meant to be used with TLS, on
[non-TLS setups it only works with restrictions](#non-TLS-restrictions-testbed).

### Helm templates (technical preview)
=======
Still in technical preview, but very promising are the helm charts
based k8s cluster management templates also documented there.
>>>>>>> 92716e94

### Beyond CAPI

Some of our partners are using [Gardener](https://gardener.io) as a layer to manage
large fleets of (optionally cross-cloud) k8s clusters. While there is a bit of
overlap in functionality, they do happily coexist and our partner is actually
using k8s capi to bootstrap clusters on SCS clouds for Gardener management.

## Standardization


## SBOM and Links



## Project Updates

### Funding, staffing, tenders

### Community

### Providers

### Gaia-X Hackathons

### IPCEI
<|MERGE_RESOLUTION|>--- conflicted
+++ resolved
@@ -63,6 +63,7 @@
 with some Keycloak settings that can be relevant for alleviating the issue,
 but in Release 1 there is no solution for this yet.
 
+
 ## Bare Metal Service
 
 
@@ -91,21 +92,8 @@
 The detailed list of changes for R1 is covered in the
 [k8s capi provider Release Notes](https://github.com/SovereignCloudStack/k8s-cluster-api-provider/blob/master/Release-Notes-R1.md).
 
-<<<<<<< HEAD
-### Known Issues
-
-* [OIDC Logout doesn't work properly](#Known-Issue-with-OIDC-Logout).
-
-### Known restrictions
-
-* OIDC Login is meant to be used with TLS, on
-[non-TLS setups it only works with restrictions](#non-TLS-restrictions-testbed).
-
-### Helm templates (technical preview)
-=======
 Still in technical preview, but very promising are the helm charts
 based k8s cluster management templates also documented there.
->>>>>>> 92716e94
 
 ### Beyond CAPI
 
@@ -120,6 +108,14 @@
 ## SBOM and Links
 
 
+## List of known issues & restrictions in R1
+
+* [OIDC Logout doesn't work properly](#Known-Issue-with-OIDC-Logout).
+
+* OIDC Login is meant to be used with TLS, on
+[non-TLS setups it only works with restrictions](#non-TLS-restrictions-testbed).
+
+
 
 ## Project Updates
 
