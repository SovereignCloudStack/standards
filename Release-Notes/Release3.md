--- conflicted
+++ resolved
@@ -86,18 +86,10 @@
 
 ### Cluster Management
 
-Upgrade from R2 to R3 for cluster management and clusters.
-
-<<<<<<< HEAD
+Upgrade from R2 to R3 for cluster management and clusters:
 See [k8s-cluster-api-provider Release Notes](https://github.com/SovereignCloudStack/k8s-cluster-api-provider/blob/main/Release-Notes-R3.md#incompatible-changes)
-for more details.
-
-Per cluster application credentials.
-=======
-See [k8s-cluster-api-provider Release Notes](https://github.com/SovereignCloudStack/k8s-cluster-api-provider/blob/master/Release-Notes-R3.md#incompatible-changes)
 for more details. There is an Upgrade Guide written specifically to address the steps needed for upgrading
 your cluster management and the workload clusters.
->>>>>>> 3c36eeeb
 
 ### OSISM
 
