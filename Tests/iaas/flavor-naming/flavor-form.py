--- conflicted
+++ resolved
@@ -43,14 +43,9 @@
     "output pretty description from SCS flavor name"
     fnmd = importlib.import_module("flavor-name-describe")
     print('\t<br/>\n\t<FORM ACTION="/cgi-bin/flavor-form.py" METHOD="GET">')
-<<<<<<< HEAD
     print('\t  <label for="flavor"?Flavor name:</label>')
     print(f'\t  <INPUT TYPE="text" ID="flavor" NAME="flavor" SIZE=24 VALUE="{html.escape(FLAVOR_NAME, quote=True)}"/>')
     print('\t  <INPUT TYPE="submit" VALUE="Parse"/>')
-=======
-    print(f'\t  Flavor name: <INPUT TYPE="text" NAME="flavor" SIZE=24 VALUE="{html.escape(FLAVOR_NAME, quote=True)}"/>')
-    print('\t  <INPUT TYPE="submit" VALUE="Submit"/>')
->>>>>>> 9cd2c9db
     # print('  <INPUT TYPE="reset"  VALUE="Clear"/>\n</FORM>')
     print('\t</FORM>')
     if FLAVOR_NAME:
@@ -61,10 +56,10 @@
             print("\tNot an SCS flavor")
             if ERROR:
                 print(f"\t<br/>{html.escape(ERROR, quote=True)})")
-<<<<<<< HEAD
 
 
 def find_spec(lst, key):
+    "Find index of class name key in lst, -1 means not found"
     for i in range(0, len(lst)):
         if type(lst[i]).type == key:
             return i
@@ -72,6 +67,7 @@
 
 
 def find_attr(cls, key):
+    "Find index of attribute in object cls, -1 means not found"
     for i in range(0, len(cls.pattrs)):
         if cls.pattrs[i] == key:
             return i
@@ -125,6 +121,7 @@
 
 
 def input_method(self):
+    "Interactive input method for reference"
     print(self.type)
     for i in range(0, len(self.pnames)):
         tbl = None
@@ -184,6 +181,7 @@
 
 
 def is_checked(flag):
+    "Checked attribute string"
     if flag:
         return "checked"
     else:
@@ -191,6 +189,7 @@
 
 
 def keystr(key):
+    "Empty string gets converted to NN"
     if key == "":
         return "NN"
     else:
@@ -272,8 +271,6 @@
 
     print('\t </div>')
     print('\t </fieldset>')
-=======
->>>>>>> 9cd2c9db
 
 
 def output_generate():
