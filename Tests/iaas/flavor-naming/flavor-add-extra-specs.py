--- conflicted
+++ resolved
@@ -129,42 +129,6 @@
     return cputype, disktype
 
 
-<<<<<<< HEAD
-def check_extra_type(flavor, prop, val, dct):
-    """Check extra_specs['scs:prop'] for flavor
-    It should be set and consistent with val, translated with dct.
-    Returns 1 is the extra_spec needs to change"""
-    spec = f"scs:{prop}"
-    if val:
-        expected = dct[val]
-    else:
-        expected = None
-    if spec in flavor.extra_specs:
-        setting = flavor.extra_specs[spec]
-        if setting != expected:
-            print(f"ERROR: flavor {flavor.name} has {spec} set to {setting}, expect {expected}",
-                  file=sys.stderr)
-        else:
-            return 0
-    elif not expected:
-        return 0
-    flavor.extra_specs[spec] = expected
-    if not QUIET:
-        print(f"INFO  {flavor.name}: Update extra_spec {spec} to {flavor.extra_specs[spec]}")
-    return 1
-
-
-def filter_flavors(conn, flvlist):
-    """Queries OpenStack compute for a a list of flavors, returns only those that are
-       either in the specified flvlist OR for an empty flvlist all the ones starting with SCS-
-       Returns a list of openstack.flavor instances.
-    """
-    flavors = []
-    for flv in conn.compute.flavors():
-        if flvlist:
-            if flv.name in flvlist:
-                flavors.append(flv)
-=======
 def _extract_core(flavorname: Flavorname):
     cputype, disktype = _extract_core_items(flavorname)
     return f"cputype={cputype}, disktype={disktype}"
@@ -228,7 +192,6 @@
         print('Do you want to apply these changes? y/n')
         if input() == 'y':
             action = 'apply'
->>>>>>> 9a0b1c89
         else:
             print('No changes will be applied.')
     if action == 'apply':
@@ -288,15 +251,10 @@
     conn = openstack.connect(cloud)
     conn.authorize()
 
-<<<<<<< HEAD
-    flavors = filter_flavors(conn, flvs)
-    # This is likely a user error, so make him aware
-=======
     # select relevant flavors: either given via name, or all SCS flavors
     predicate = (lambda fn: fn in flvs) if flvs else (lambda fn: fn.startswith('SCS-'))
     flavors = [flavor for flavor in conn.compute.flavors() if predicate(flavor.name)]
     # This is likely a user error, so make them aware
->>>>>>> 9a0b1c89
     if len(flavors) < len(flvs):
         missing = set(flvs) - set(flavor.name for flavor in flavors)
         logger.warning("Flavors not found: " + ", ".join(missing))
@@ -320,43 +278,6 @@
                 logger.error(f"could not parse {key}={name_str}: {exc!r}")
                 errors += 1
 
-<<<<<<< HEAD
-        # Now do sanity checks (std properties)
-        stderrs = check_std_props(flavor, flvnm, " by name")
-        errors += stderrs
-        if stderrs:
-            continue
-
-        # Parse and Generate name-v1 and name-v2
-        upd = check_name_extra(flavor, "v2", not is_v1, flname)
-        if upd:
-            errors += update_flavor_extra(conn.compute, flavor, "scs:name-v2")
-            chg += 1
-        upd = check_name_extra(flavor, "v1", is_v1, flname)
-        if upd:
-            errors += update_flavor_extra(conn.compute, flavor, "scs:name-v1")
-            chg += 1
-        # Parse and Generate cpu-type and disk0-type
-        upd = check_extra_type(flavor, "cpu-type", flvnm.cpuram.cputype, CPUTYPE_KEY)
-        if upd:
-            errors += update_flavor_extra(conn.compute, flavor, "scs:cpu-type")
-            chg += 1
-
-        # We may not have a disk (or the type is unknown)
-        if flvnm.disk:
-            dtp = flvnm.disk.disktype
-            if not dtp:
-                dtp = disk0_type
-        else:
-            dtp = None
-        upd = check_extra_type(flavor, "disk0-type", dtp, DISKTYPE_KEY)
-        if upd:
-            errors += update_flavor_extra(conn.compute, flavor, "scs:disk0-type")
-            chg += 1
-
-    if (DEBUG):
-        print(f"DEBUG: Processed {len(flavors)} flavors, {chg} changes")
-=======
         # select a reference flavorname, check flavornames
         if flavornames:
             flavorname_items = iter(flavornames.items())
@@ -415,7 +336,6 @@
 
     handle_commands(action, conn.compute, commands)
     logger.debug(f"Processed {len(flavors)} flavors, {len(commands)} changes")
->>>>>>> 9a0b1c89
     return errors
 
 
