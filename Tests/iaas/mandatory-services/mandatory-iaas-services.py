--- conflicted
+++ resolved
@@ -141,16 +141,11 @@
                                               project_id=conn.current_project_id)
         creds["AK"] = ak
         creds["SK"] = sk
-<<<<<<< HEAD
         return crd.id
     except BaseException as excn:
-        print(f"WARNING: ec2 creds creation failed: {excn!s}", file=sys.stderr)
+        logger.warning(f"ec2 creds creation failed: {excn!s}")
         # pass
     return None
-=======
-    except BaseException as exc:
-        logger.warning(f"ec2 creds creation failed: {exc!s}")
->>>>>>> 7da44738
 
 
 def check_for_s3_and_swift(conn: openstack.connection.Connection, s3_credentials=None):
